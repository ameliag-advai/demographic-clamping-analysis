--- conflicted
+++ resolved
@@ -10,11 +10,7 @@
 def get_subsets(
     fields: List[Any], lower: int = 0
 ) -> Iterable[Tuple[Any, ...]]:
-<<<<<<< HEAD
     """Generate subsets of a list of fields."""
-=======
-    """Generate all non-empty subsets of a list of fields."""
->>>>>>> a84060d0
     return list(chain.from_iterable(
         combinations(fields, r) for r in range(len(fields), lower, -1)
     ))
@@ -79,11 +75,7 @@
         self.full_jinja_template = self.env.from_string(self.full_prompt_template)
         self.baseline_jinja_template = self.env.from_string(self.baseline_prompt_template)
 
-<<<<<<< HEAD
-    def build_prompts(self, case: Dict[str, Any], demographic_combination: List[str]) -> Tuple[str, str]:
-=======
     def build_prompts(self, case: Dict[str, Any], demographic_combination: Tuple[str]) -> Tuple[str, str]:
->>>>>>> a84060d0
         """Build the prompt templates for LLM testing.
 
         :param case: A dictionary representing the features of a patient case, including symptoms.
