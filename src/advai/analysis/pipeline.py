--- conflicted
+++ resolved
@@ -3,13 +3,9 @@
 import datetime
 from tqdm import tqdm
 from src.advai.data.io import load_patient_data, extract_cases_from_dataframe, load_conditions_mapping
-<<<<<<< HEAD
+
 from src.advai.data.build_prompts import build_prompts
 from src.advai.analysis.analyse import analyse_case_for_bias
-=======
-from src.advai.data.prompt_builder import PromptBuilder
-from src.advai.analysis.analyse import run_prompt, compare_activations
->>>>>>> 6bbfc0c7
 from src.advai.visuals.plots import visualize_feature_overlaps
 from src.advai.analysis.summary import generate_summary, write_output
 import sys
@@ -63,24 +59,8 @@
     print(f"[INFO] Saving master prompt file at: {os.path.join(prompts_dir, 'all_prompts.txt')}")
     print(f"[INFO] Visualization will be saved as: feature_overlap.html in {os.getcwd()}")
     for idx, case in enumerate(tqdm(cases, desc="Processing cases")):
-<<<<<<< HEAD
-        text_with_demo, text_without_demo = build_prompts(case, conditions_mapping)
-        # Save prompts for this case
-        prompt_file = os.path.join(prompts_dir, f"case_{idx}_prompts.txt")
-        with open(prompt_file, "w", encoding="utf-8") as f:
-            f.write("[WITH DEMO PROMPT]\n" + text_with_demo + "\n\n[WITHOUT DEMO PROMPT]\n" + text_without_demo + "\n")
-        all_prompts_text.append(f"CASE {idx}\n[WITH DEMO PROMPT]\n{text_with_demo}\n[WITHOUT DEMO PROMPT]\n{text_without_demo}\n")
-        print(f"[DEBUG] Prompt WITHOUT demo for case {idx}:\n{text_without_demo}\n")
-        result = analyse_case_for_bias(text_with_demo, text_without_demo, model, sae, case_info=case, case_id=idx, save_dir=save_dir)
-        results.append(result)
-        case_summaries.append(str(result))
-        # Optionally, collect overlap_lists or other stats as in the reference
 
-    # Save all prompts as a master text file
-    master_prompt_file = os.path.join(prompts_dir, "all_prompts.txt")
-    with open(master_prompt_file, "w", encoding="utf-8") as f:
-        f.write("\n\n".join(all_prompts_text))
-=======
+
 
         text_with_demo, text_without_demo = prompt_builder.build_prompts(case)
 
@@ -90,7 +70,7 @@
         
         results.append(case_result)
         case_summaries.append(str(case_result))
->>>>>>> 6bbfc0c7
+
 
     visualize_feature_overlaps(results, save_path="feature_overlap.html")
     # Write debug log
@@ -102,14 +82,8 @@
 
     summary_text = generate_summary(results, case_summaries, activation_diff_by_sex, activation_diff_by_diagnosis)
     if output_path is None:
-<<<<<<< HEAD
-        output_path = os.path.join(os.path.dirname(__file__), "..", "analysis_output.txt")
-    write_output(output_path, case_summaries, summary_text)
-    return output_path, results, case_summaries, summary_text
-=======
         now = datetime.datetime.now().strftime("%Y%m%d_%H%M%S")
         output_path = os.path.join(os.path.dirname(__file__), "..", f"analysis_output_{now}.txt")
     write_output(output_path, case_summaries, summary_text)
 
-    return output_path
->>>>>>> 6bbfc0c7
+    return output_path