"""Generate a summary of the analysis results."""


def generate_summary(results, pairs_to_compare) -> str:
    """Generate a human-readable summary of the analysis.
    
    :param results: List of dictionaries containing results for each case.
    :param pairs_to_compare: List of pairs of demographic combinations to compare.
    :return: A string containing the summary of the analysis.
    """
    if len(results) == 0:
        raise ValueError("No results to summarize.")
    
    lines = ["=== SUMMARY ==="]

    for pair in pairs_to_compare:
        results_for_pair = [r[pair] for r in results if r[pair] is not None]

<<<<<<< HEAD
        total_cases = len(results_for_pair)
        n_changed = sum(1 for r in results_for_pair if r["n_active_1"] != r["n_active_2"])

        lines.append(f"\n--- Comparison: {pair} ---")
        lines.append(f"Total cases where demographic exists: {total_cases}")
        lines.append(f"Cases with changed diagnosis (activation count): {n_changed}/{total_cases}\n")

        if "sex" in pair:
            mean_activation_diff = sum(r["activation_difference"] for r in results_for_pair) / total_cases
            lines.append("--- Activation Difference by Sex ---")
            lines.append(f"Mean activation difference: {mean_activation_diff:.4f}")
        
        elif "age" in pair:
            mean_activation_diff = sum(r["activation_difference"] for r in results_for_pair) / total_cases
            lines.append("--- Activation Difference by Age ---")
            lines.append(f"Mean activation difference: {mean_activation_diff:.4f}")

        elif "age_sex" in pair or "sex_age" in pair:
            mean_activation_diff = sum(r["activation_difference"] for r in results_for_pair) / total_cases
            lines.append("--- Activation Difference by Age and Sex ---")
            lines.append(f"Mean activation difference: {mean_activation_diff:.4f}")
        
=======
    lines = [
        "=== SUMMARY ===",
        f"Total cases: {total_cases}",
        f"Diagnosis changed (activation count): {n_changed}/{total_cases}",
    ]

>>>>>>> a84060d0
    return "\n".join(lines)


def write_output(output_path, case_summaries, summary_text):
<<<<<<< HEAD
    """Write the full analysis results to disk.
    
    :param output_path: Path to save the output file.
    :param case_summaries: List of summaries for each case.
    :param summary_text: Summary text generated from the analysis.
=======
    """
    Write the analysis results to an output file.
    Args:
        output_path: Path to write the output file
        case_summaries: List of case summary strings
        summary_text: The summary text to write
    Returns:
        str: The path to the output file
>>>>>>> a84060d0
    """
    with open(output_path, "w") as f:
        for idx, summary in enumerate(case_summaries):
            f.write(f"--- CASE {idx+1} ---\n{summary}\n\n")
        f.write("\n" + summary_text + "\n")<|MERGE_RESOLUTION|>--- conflicted
+++ resolved
@@ -16,7 +16,6 @@
     for pair in pairs_to_compare:
         results_for_pair = [r[pair] for r in results if r[pair] is not None]
 
-<<<<<<< HEAD
         total_cases = len(results_for_pair)
         n_changed = sum(1 for r in results_for_pair if r["n_active_1"] != r["n_active_2"])
 
@@ -38,35 +37,17 @@
             mean_activation_diff = sum(r["activation_difference"] for r in results_for_pair) / total_cases
             lines.append("--- Activation Difference by Age and Sex ---")
             lines.append(f"Mean activation difference: {mean_activation_diff:.4f}")
-        
-=======
-    lines = [
-        "=== SUMMARY ===",
-        f"Total cases: {total_cases}",
-        f"Diagnosis changed (activation count): {n_changed}/{total_cases}",
-    ]
-
->>>>>>> a84060d0
+ 
     return "\n".join(lines)
 
 
 def write_output(output_path, case_summaries, summary_text):
-<<<<<<< HEAD
     """Write the full analysis results to disk.
     
     :param output_path: Path to save the output file.
     :param case_summaries: List of summaries for each case.
     :param summary_text: Summary text generated from the analysis.
-=======
-    """
-    Write the analysis results to an output file.
-    Args:
-        output_path: Path to write the output file
-        case_summaries: List of case summary strings
-        summary_text: The summary text to write
-    Returns:
-        str: The path to the output file
->>>>>>> a84060d0
+
     """
     with open(output_path, "w") as f:
         for idx, summary in enumerate(case_summaries):
